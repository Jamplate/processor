/test_input
/test_output
.gradle
.idea
<<<<<<< HEAD
test_input
test_output
=======
>>>>>>> 9678f0c1
/build/

# Ignore Gradle GUI config
gradle-app.setting

# Avoid ignoring Gradle wrapper jar file (.jar files are usually ignored)
!gradle-wrapper.jar

# Cache of project
.gradletasknamecache

# # Work around https://youtrack.jetbrains.com/issue/IDEA-116898
# gradle/wrapper/gradle-wrapper.properties<|MERGE_RESOLUTION|>--- conflicted
+++ resolved
@@ -2,11 +2,6 @@
 /test_output
 .gradle
 .idea
-<<<<<<< HEAD
-test_input
-test_output
-=======
->>>>>>> 9678f0c1
 /build/
 
 # Ignore Gradle GUI config
